use thiserror::Error;

<<<<<<< HEAD
pub(crate) type ValidationResult<'a> = std::result::Result<(), StatefulResult<'a>>;
=======
pub(crate) type ValidationResult<'a> =
    std::result::Result<(), StatefulResult<YamlValidationError<'a>>>;
>>>>>>> e6ccb641

pub(crate) struct StatefulResult<E> {
    pub error: E,
    pub path: Vec<String>,
}

impl<'a> std::fmt::Display for StatefulResult<YamlValidationError<'a>> {
    fn fmt(&self, f: &mut std::fmt::Formatter<'_>) -> std::fmt::Result {
        for segment in self.path.iter().rev() {
            write!(f, "{}", segment)?;
        }
        write!(f, ": {}", self.error)
    }
}

pub trait PathContext<'a> {
    fn prepend(self, segment: String) -> Self;
}

impl<'a> PathContext<'a> for ValidationResult<'a> {
    fn prepend(self, segment: String) -> Self {
        self.map_err(|mut state| {
            state.path.push(segment);
            state
        })
    }
}

impl<'a> Into<StatefulResult<YamlValidationError<'a>>> for YamlValidationError<'a> {
    fn into(self) -> StatefulResult<YamlValidationError<'a>> {
        StatefulResult {
            error: self,
            path: vec![],
        }
    }
}

impl<'a> Into<StatefulResult<YamlValidationError<'a>>> for StringValidationError {
    fn into(self) -> StatefulResult<YamlValidationError<'a>> {
        StatefulResult {
            error: self.into(),
            path: vec![],
        }
    }
}

#[derive(Error, Debug)]
pub enum YamlValidationError<'a> {
    #[error("number validation error: {0}")]
    NumberValidationError(#[from] NumberValidationError),
    #[error("string validation error: {0}")]
    StringValidationError(#[from] StringValidationError),
    #[error("list validation error: {0}")]
    ListValidationError(#[from] ListValidationError),
    #[error("dictionary validation error: {0}")]
    DictionaryValidationError(#[from] DictionaryValidationError),
    #[error("object validation error: {0}")]
    ObjectValidationError(#[from] ObjectValidationError),
    #[error("wrong type, expected `{0}` got `{1:?}`")]
    WrongType(&'static str, &'a serde_yaml::Value),
    #[error("missing field, `{0}` not found")]
    MissingField(&'a str),
    #[error("missing schema, `{0}` not found")]
    MissingSchema(&'a str),
    #[error("no context defined, but schema references other schema")]
    MissingContext,
}

#[derive(Error, Debug)]
pub enum NumberValidationError {}

#[derive(Error, Debug)]
pub enum StringValidationError {
    #[error("string too long, max is {0}, but string is {1}")]
    TooLong(usize, usize),
    #[error("string too short, min is {0}, but string is {1}")]
    TooShort(usize, usize),
}

#[derive(Error, Debug)]
pub enum ListValidationError {}

#[derive(Error, Debug)]
pub enum DictionaryValidationError {}

#[derive(Error, Debug)]
pub enum ObjectValidationError {}<|MERGE_RESOLUTION|>--- conflicted
+++ resolved
@@ -1,11 +1,7 @@
 use thiserror::Error;
 
-<<<<<<< HEAD
-pub(crate) type ValidationResult<'a> = std::result::Result<(), StatefulResult<'a>>;
-=======
 pub(crate) type ValidationResult<'a> =
     std::result::Result<(), StatefulResult<YamlValidationError<'a>>>;
->>>>>>> e6ccb641
 
 pub(crate) struct StatefulResult<E> {
     pub error: E,
